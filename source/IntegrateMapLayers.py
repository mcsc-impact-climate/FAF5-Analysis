--- conflicted
+++ resolved
@@ -41,21 +41,12 @@
     '''
     toMerge = eh.loadShapefile(location, isgeojson)
     pathOfInterest = eh.loadShapefile(pathLoc)
-<<<<<<< HEAD
-
-    return toMerge, pathOfInterest
-
-
-def applyAreaLayer(location, isgeojson, pathLoc):
-    """
-=======
     
     return pathOfInterest, toMerge
 
 
 def applyAreaLayer(location, isgeojson, pathLoc, column, doInvert=False):
     '''
->>>>>>> 5736ba5f
     Add attributes of various area layers to desired corridor of interest.
 
     Parameters
@@ -72,11 +63,6 @@
 
     """
     pathOfInterest, toMerge = loadFiles(location, isgeojson, pathLoc)
-<<<<<<< HEAD
-
-    mergedData = gpd.sjoin(pathOfInterest, toMerge, how="left", predicate="within")
-
-=======
     
     toMerge = toMerge.fillna(0)
     maxVal = toMerge[column].max()
@@ -93,31 +79,12 @@
 
     mergedData = gpd.sjoin(pathOfInterest, toMerge, how='left', predicate='within')
     
->>>>>>> 5736ba5f
     return mergedData
 
 
 def averageValues(gdf, column, weight):
     # TODO: average values over corridor
     mean = gdf[column].mean()
-<<<<<<< HEAD
-
-    name = column + "_Average"
-
-    gdf[name] = mean
-
-    return gdf
-
-
-def applyPointLayer(
-    location: str, isgeojson: bool, pathLoc: str, distanceThreshold: int, colName: str
-):
-    toMerge, pathOfInterest = loadFiles(location, isgeojson, pathLoc)
-
-    # distanceThreshold is divided by 111139 to convert from decimal degrees to meters
-    threshold = distanceThreshold / 111139
-
-=======
     
     name = column + '_Weighted_Average'
     
@@ -139,24 +106,17 @@
     threshold = distanceThreshold/111319
     
     
->>>>>>> 5736ba5f
     filtered = atsc.filter_points_by_distance(toMerge, pathOfInterest, threshold)
 
     count = len(filtered)
     length = sum(pathOfInterest["LENGTH"])
     # Number of point layer item averaged according to the length of the entire corridor (in miles)
-<<<<<<< HEAD
-    pathOfInterest[colName] = count / length
-
-    return pathOfInterest
-=======
     name = colName + '_Weighted'
     
     weighted_points = (count/length) * weight
     pathOfInterest[name] = weighted_points
     
     return pathOfInterest, weighted_points
->>>>>>> 5736ba5f
 
 
 def combineToSingle(corridors, name):
@@ -168,53 +128,6 @@
 
 
 if __name__ == "__main__":
-<<<<<<< HEAD
-    # change 'location' based on shapefile of interest
-    # location = f'{top_dir}/data/egrid2020_subregions_merged/egrid2020_subregions_merged.shp'
-    # location = f'{top_dir}/costs_per_mile.geojson'
-    # isgeojson = True
-
-    # location = f'{top_dir}/data/Truck_Stop_Parking/truck_stop_parking_ds_truck_parking_2019_04_09.shp'
-    location = f"{top_dir}/data/hydrogen_hubs/shapefiles/electrolyzer_operational.shp"
-    isgeojson = False
-
-    filename = "pathgraph"
-    # pathLoc = [f'{top_dir}/data/paths_of_interest/{filename}.shp' ]
-    # pathLoc = f'{top_dir}/data/paths_of_interest/BayToSea.shp'
-    pathLocS = [
-        f"{top_dir}/data/paths_of_interest/CrossCountry.shp",
-        f"{top_dir}/data/paths_of_interest/BayToSea.shp",
-        f"{top_dir}/data/paths_of_interest/WesFlo.shp",
-    ]
-
-    # change 'column' based on column of interest
-    # SRC2ERTA: eGRID subregion annual CO2 equivalent total output emission rate (lb/MWh)
-    # column = 'SRC2ERTA'
-
-    column = "$_mi_tot"
-
-    corridors = []
-
-    for path in pathLocS:
-        # applied = applyAreaLayer(location, isgeojson, path)
-        # applied = applyPointLayer(location=location, isgeojson=isgeojson, pathLoc=path, distanceThreshold=100, colName='Truck_Stops')
-        # 965606 = 600mi
-        applied = applyPointLayer(
-            location=location,
-            isgeojson=isgeojson,
-            pathLoc=path,
-            distanceThreshold=(965606 / 2),
-            colName="Operational_Electrolyzers",
-        )
-
-        # averaged = averageValues(applied, column)
-
-        # corridors.append(averaged)
-        corridors.append(applied)
-
-    combineToSingle(corridors, "CrossBayFlo_hydrogen")
-
-=======
     '''
     change 'location' based on shapefile of interest
     Electrification Area Layers
@@ -303,7 +216,6 @@
         
     # combineToSingle(corridors, 'trucking_paper_lifecycle')
     
->>>>>>> 5736ba5f
     # applied = applyPointLayer(location=location, isgeojson=isgeojson, pathLoc=pathLoc, distanceThreshold=100, colName='Truck Stops')
     # applied.to_file(f"{top_dir}/data/paths_of_interest/BayToSea_Tester.shp")
 
